﻿<Project Sdk="Microsoft.NET.Sdk">

  <PropertyGroup>
    <TargetFramework>netstandard2.1</TargetFramework>
    <Authors>George Stavroulakis, George Soimoiris, Serafeim Bakalakos</Authors>
    <Product>MSolve</Product>
    <Description>A series of classes pertaining to the solution of non-linear and transient formulations of computational mechanics problems</Description>
    <PackageProjectUrl>http://mgroup.ntua.gr</PackageProjectUrl>
    <RepositoryUrl>https://github.com/mgroupntua/NumericalAnalyzers</RepositoryUrl>
    <PackageIconUrl>https://github.com/mgroupntua/NumericalAnalyzers/raw/develop/MGroupNumericalAnalyzers.png</PackageIconUrl>
  </PropertyGroup>

  <ItemGroup>
    <None Remove="MGroup.LinearAlgebra" />
    <None Remove="MGroup.MSolve.Core" />
    <None Remove="Microsoft.SourceLink.GitHub" />
  </ItemGroup>
  <ItemGroup>
<<<<<<< HEAD
    <PackageReference Include="MGroup.MachineLearning" Version="0.2.0-unstable.32" />
    <PackageReference Include="MGroup.MachineLearning.TensorFlow" Version="0.2.0-unstable.32" />
=======
    <PackageReference Include="MGroup.LinearAlgebra" Version="0.1.0-unstable.79" />
>>>>>>> db94df58
    <PackageReference Include="Microsoft.SourceLink.GitHub" Version="1.1.1">
      <IncludeAssets>runtime; build; native; contentfiles; analyzers; buildtransitive</IncludeAssets>
      <PrivateAssets>all</PrivateAssets>
    </PackageReference>
  </ItemGroup>
  <ItemGroup>
    <ProjectReference Include="..\..\..\LinearAlgebra\src\MGroup.LinearAlgebra\MGroup.LinearAlgebra.csproj" />
    <ProjectReference Include="..\MGroup.NumericalAnalyzers\MGroup.NumericalAnalyzers.csproj" />
  </ItemGroup>
</Project><|MERGE_RESOLUTION|>--- conflicted
+++ resolved
@@ -1,4 +1,4 @@
-﻿<Project Sdk="Microsoft.NET.Sdk">
+<Project Sdk="Microsoft.NET.Sdk">
 
   <PropertyGroup>
     <TargetFramework>netstandard2.1</TargetFramework>
@@ -16,19 +16,13 @@
     <None Remove="Microsoft.SourceLink.GitHub" />
   </ItemGroup>
   <ItemGroup>
-<<<<<<< HEAD
-    <PackageReference Include="MGroup.MachineLearning" Version="0.2.0-unstable.32" />
-    <PackageReference Include="MGroup.MachineLearning.TensorFlow" Version="0.2.0-unstable.32" />
-=======
     <PackageReference Include="MGroup.LinearAlgebra" Version="0.1.0-unstable.79" />
->>>>>>> db94df58
     <PackageReference Include="Microsoft.SourceLink.GitHub" Version="1.1.1">
       <IncludeAssets>runtime; build; native; contentfiles; analyzers; buildtransitive</IncludeAssets>
       <PrivateAssets>all</PrivateAssets>
     </PackageReference>
   </ItemGroup>
   <ItemGroup>
-    <ProjectReference Include="..\..\..\LinearAlgebra\src\MGroup.LinearAlgebra\MGroup.LinearAlgebra.csproj" />
     <ProjectReference Include="..\MGroup.NumericalAnalyzers\MGroup.NumericalAnalyzers.csproj" />
   </ItemGroup>
 </Project>