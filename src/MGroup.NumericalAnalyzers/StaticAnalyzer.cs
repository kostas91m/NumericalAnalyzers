--- conflicted
+++ resolved
@@ -55,11 +55,7 @@
 			}
 		}
 
-<<<<<<< HEAD
-		public IList<IterativeStatistics> AnalysisStatistics => throw new NotImplementedException();
-=======
 		public IList<IterativeStatistics> AnalysisStatistics => analysisStatistics;
->>>>>>> db94df58
 
 		GenericAnalyzerState CreateState() => new GenericAnalyzerState(this, new[]
 		{
